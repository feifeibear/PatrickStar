# BSD 3-Clause License
#
# Copyright (C) 2021 THL A29 Limited, a Tencent company.  All rights reserved.
#
# Redistribution and use in source and binary forms, with or without modification,
# are permitted provided that the following conditions are met:
#
#  * Redistributions of source code must retain the above copyright notice, this
#    list of conditions and the following disclaimer.
#
#  * Redistributions in binary form must reproduce the above copyright notice,
#    this list of conditions and the following disclaimer in the documentation
#    and/or other materials provided with the distribution.
#
#  * Neither the name of the psutil authors nor the names of its contributors
#    may be used to endorse or promote products derived from this software without
#    specific prior written permission.
#
# THIS SOFTWARE IS PROVIDED BY THE COPYRIGHT HOLDERS AND CONTRIBUTORS "AS IS" AND
# ANY EXPRESS OR IMPLIED WARRANTIES, INCLUDING, BUT NOT LIMITED TO, THE IMPLIED
# WARRANTIES OF MERCHANTABILITY AND FITNESS FOR A PARTICULAR PURPOSE ARE
# DISCLAIMED. IN NO EVENT SHALL THE COPYRIGHT OWNER OR CONTRIBUTORS BE LIABLE FOR
# ANY DIRECT, INDIRECT, INCIDENTAL, SPECIAL, EXEMPLARY, OR CONSEQUENTIAL DAMAGES
# (INCLUDING, BUT NOT LIMITED TO, PROCUREMENT OF SUBSTITUTE GOODS OR SERVICES;
# LOSS OF USE, DATA, OR PROFITS; OR BUSINESS INTERRUPTION) HOWEVER CAUSED AND ON
# ANY THEORY OF LIABILITY, WHETHER IN CONTRACT, STRICT LIABILITY, OR TORT
# (INCLUDING NEGLIGENCE OR OTHERWISE) ARISING IN ANY WAY OUT OF THE USE OF THIS
# SOFTWARE, EVEN IF ADVISED OF THE POSSIBILITY OF SUCH DAMAGE.

import time
import torch

from patrickstar.core.memtracer import RuntimeMemTracer
from patrickstar.profiler import profiler
from patrickstar.utils import logger, getsizeof
import patrickstar.utils.global_timer as global_timer
from .const import TensorState, ChunkState
from patrickstar.core.memory_cache import MemoryCache


class Chunk(object):
    def __init__(
        self,
        capacity: int,
        data_type: torch.dtype,
        chunk_id: int,
        memory_tracer: RuntimeMemTracer,
        with_mem_cache: bool,
        memory_cache: MemoryCache,
        local_rank: int = 0,
        is_dummy: bool = False,
    ):
        r"""
        Chunk is the minimal unit of the data transfer.
        It is a contiguous memory for saving tensors.
        To remove a tensor, we only need to set the state of the tensor to `FREE`.

        Chunk does no know if we are doing distributed training or not.
        Every process will observe its own chunk instances.

        Args:
            capacity: int. The maximum number of elements in the chunk.
            data_type: :class:`torch.dtype`.
            chunk_id: int.
            local_rank: int.
            is_dummy: bool.
        """
        self.chunk_id = chunk_id
        # payload numel does not equal to capacity. payload can be None.
        self.capacity = capacity
        self.data_type = data_type
        self.local_rank = local_rank
        self._is_dummy = is_dummy
        self.memory_tracer = memory_tracer
        # the number of tensors of the chunk in each state
        self._state_dict = {
            TensorState.COMPUTE: 0,
            TensorState.HOLD: 0,
            TensorState.HOLD_AFTER_FWD: 0,
            TensorState.HOLD_AFTER_BWD: 0,
            TensorState.FREE: 0,
        }
        # the number of tensors that are not used in the forward calculation
        self.unused = 0

        self.payload = None
        self._time_profile = True
        self._pin_flag = False
        self.with_mem_cache = with_mem_cache
        if self.with_mem_cache:
            self.memory_cache = memory_cache

    def is_dummy(self):
        return self._is_dummy

    def get_chunk_space(self):
        r"""Size of the chunk (Bytes)."""
        return getsizeof(self.data_type) * self.capacity

    def get_payload_space(self):
        r"""Size of the payload (Bytes)."""
        if self.payload is None:
            return 0
        else:
            return getsizeof(self.payload.dtype) * self.payload.numel()

    def pin(self):
        self._pin_flag = True

    def unpin(self):
        self._pin_flag = False

    def is_pin(self):
        return self._pin_flag

    def allocate_payload(self, device):
        r"""Allocate payload on device for the chunk.

        NOTE() This method does not check availability. Please check if
        there is enough room for the chunk.
        This function should be exception-safe.
        Args:
            device: :class:`torch.device`.
        """
        payload_numel = self.capacity

        if self._time_profile:
            global_timer.my_timer.start_profile(f"CHUNK_allocate_payload_{device.type}")
        # reuse the chunk in cache if possible
        if self.with_mem_cache:
            self.payload = self.memory_cache.allocate(
                device, payload_numel, self.data_type, device.type == "cpu"
            )
        else:
            try:
                self.payload = torch.zeros(
                    payload_numel,
                    dtype=self.data_type,
                    device=device,
                    pin_memory=(device.type == "cpu"),
                )
                self.memory_tracer.add(device.type, self.get_payload_space())
            except RuntimeError:
                if self._time_profile:
                    global_timer.my_timer.finish_profile(
                        f"CHUNK_allocate_payload_{device.type}"
                    )
                return False

        if profiler.started():
            profiler.chunk_life_cycle[self.chunk_id]["life_cycle"].append(
                (time.time(), "allocate", device)
            )

        if self._time_profile:
            global_timer.my_timer.finish_profile(
                f"CHUNK_allocate_payload_{device.type}"
            )
        return True

    def release_payload(self):
        r"""Release the payload."""
        if self.with_mem_cache:
            self.memory_cache.recycle(self.payload)
            # must delete reference of `Chunk` to self.payload
            self.payload = None
        else:
            self.memory_tracer.delete(self.get_device().type, self.get_payload_space())
            del self.payload
            self.payload = None
        if profiler.started():
            profiler.chunk_life_cycle[self.chunk_id]["life_cycle"].append(
                (time.time(), "release", None)
            )

    def update_state(self, old_state, new_state):
        r"""Update the state counter of tensors of the chunk.

        Args:
            old_state: :class:`TensorState`.
            new_state: :class:`TensorState`.
        """
        self._state_dict[old_state] -= 1
        self._state_dict[new_state] += 1

    def get_state(self):
        """
        When payload is None, the state is `RELEASED`,
        otherwise, state of the chunk is decided by its tensors.

        Returns:
            :class:`ChunkState`.
        """
        if self.payload is None:
            return ChunkState.RELEASED

        # Distributed training need to fix the chunk on the compute device.
        if self._state_dict[TensorState.COMPUTE] > 0:
            return ChunkState.COMPUTE
        elif self._state_dict[TensorState.HOLD] > 0:
            return ChunkState.HOLD
        elif self._state_dict[TensorState.HOLD_AFTER_FWD] > 0:
            return ChunkState.HOLD_AFTER_FWD
        elif self._state_dict[TensorState.HOLD_AFTER_BWD] > 0:
            return ChunkState.HOLD_AFTER_BWD
        else:
            return ChunkState.FREE

    def all_tensor_state(self, state):
        r"""If all tensors are in the state or `FREE`.

        Args:
            state: :class:`TensorState`.
        Return:
            bool.
        """
        for k, v in self._state_dict.items():
            if k != TensorState.FREE and k != state:
                if v != 0:
                    # Ignore the unused tensors.
                    if k == TensorState.HOLD and v == self.unused:
                        continue
                    return False
        return True

    def set_unused(self):
        r"""
        After forward calculation, the tensors in `HOLD` state are the ones
        that are not used. Remember them for the release.
        NOTE() This function can only be called at the end of forward calculation.
        """
        # TODO(zilinzhu) Find a better way to represent the unused tensors
        self.unused = self._state_dict[TensorState.HOLD]

    def move(self, target_device: torch.device):
        r"""
        Move the chunk to `target_device`.
        NOTE() Please check if the `target_device` has enough room before.

        Args:
            target_device: :class:`torch.device`.
        """
        if self.get_device() is None:
            logger.warning(f"chunk move payload None to {target_device}")
            return
        if self.get_device() == target_device:
            return
        if self._time_profile:
            if target_device.type == "cuda":
                global_timer.my_timer.start_profile("chunk_cpu_gpu_move")
            else:
                global_timer.my_timer.start_profile("chunk_gpu_cpu_move")
        src_device = self.get_device()

        logger.debug(
            f"move chunk {self.chunk_id}, which has {self.payload.numel() / 1e6} M {self.payload.dtype} elements, "
            f"from {src_device} to {target_device}, "
            f"used mem {self.memory_tracer.used_chunk_mem(target_device.type) / 1e6} MB"
        )
<<<<<<< HEAD
        if self.with_mem_cache:
            payload_numel = self.payload.numel()
            # TODO(jiaruifang) asyc copy.
            if target_device.type == "cpu":
                pinned_payload_cpu = self.memory_cache.allocate(
                    target_device, payload_numel, self.payload.dtype, True
                )
                pinned_payload_cpu.reshape(self.payload.shape)
                pinned_payload_cpu.copy_(self.payload)
                self.memory_cache.recycle(self.payload)
                self.payload = pinned_payload_cpu
            elif target_device.type == "cuda":
                self.payload = self.payload.pin_memory()
                cuda_tmp_payload = self.memory_cache.allocate(
                    target_device, payload_numel, self.payload.dtype, False
                )
                cuda_tmp_payload.reshape(self.payload.shape)
                cuda_tmp_payload.copy_(self.payload)
                self.memory_cache.recycle(self.payload)
                self.payload = cuda_tmp_payload
        else:
            if target_device.type == "cpu":
                pinned_payload_cpu = torch.empty(
                    self.payload.shape,
                    dtype=self.payload.dtype,
                    device="cpu:0",
                    pin_memory=True,
                )
                pinned_payload_cpu.copy_(self.payload)
                self.payload = pinned_payload_cpu
            elif target_device.type == "cuda":
                self.payload = self.payload.pin_memory()
                self.payload = self.payload.to(target_device)
=======

        # TODO(jiaruifang) asyc copy.
        if target_device.type == "cpu":
            pinned_payload_cpu = torch.empty(
                self.payload.shape,
                dtype=self.payload.dtype,
                device="cpu:0",
                pin_memory=True,
            )
            pinned_payload_cpu.copy_(self.payload)
            self.payload = pinned_payload_cpu
        elif target_device.type == "cuda":
            self.payload = self.payload.pin_memory()
            self.payload = self.payload.to(target_device)
>>>>>>> 1a2a4925

            self.memory_tracer.delete(src_device.type, self.get_payload_space())
            self.memory_tracer.add(target_device.type, self.get_payload_space())

        if self._time_profile:
            if target_device.type == "cuda":
                global_timer.my_timer.finish_profile("chunk_cpu_gpu_move")
                global_timer.data_move_cnter.update(
                    "chunk_cpu_gpu_move", self.get_payload_space()
                )
            elif target_device.type == "cpu":
                global_timer.my_timer.finish_profile("chunk_gpu_cpu_move")
                global_timer.data_move_cnter.update(
                    "chunk_gpu_cpu_move", self.get_payload_space()
                )

        if profiler.started():
            if len(profiler.chunk_life_cycle[self.chunk_id]["life_cycle"]) == 0:
                raise RuntimeError(
                    f"Chunk {self.chunk_id} allocation time is not recorded. "
                    f"You may need to put profiler.start() before initialize_engine "
                )
            profiler.chunk_life_cycle[self.chunk_id]["life_cycle"].append(
                (time.time(), "move", target_device)
            )

    def get_device(self):
        r"""Get device of the payload of chunk, return None if not allocated."""
        if self.payload is not None:
            return self.payload.device
        else:
            return None<|MERGE_RESOLUTION|>--- conflicted
+++ resolved
@@ -257,7 +257,7 @@
             f"from {src_device} to {target_device}, "
             f"used mem {self.memory_tracer.used_chunk_mem(target_device.type) / 1e6} MB"
         )
-<<<<<<< HEAD
+
         if self.with_mem_cache:
             payload_numel = self.payload.numel()
             # TODO(jiaruifang) asyc copy.
@@ -291,22 +291,6 @@
             elif target_device.type == "cuda":
                 self.payload = self.payload.pin_memory()
                 self.payload = self.payload.to(target_device)
-=======
-
-        # TODO(jiaruifang) asyc copy.
-        if target_device.type == "cpu":
-            pinned_payload_cpu = torch.empty(
-                self.payload.shape,
-                dtype=self.payload.dtype,
-                device="cpu:0",
-                pin_memory=True,
-            )
-            pinned_payload_cpu.copy_(self.payload)
-            self.payload = pinned_payload_cpu
-        elif target_device.type == "cuda":
-            self.payload = self.payload.pin_memory()
-            self.payload = self.payload.to(target_device)
->>>>>>> 1a2a4925
 
             self.memory_tracer.delete(src_device.type, self.get_payload_space())
             self.memory_tracer.add(target_device.type, self.get_payload_space())
